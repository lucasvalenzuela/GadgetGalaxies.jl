--- conflicted
+++ resolved
@@ -13,11 +13,8 @@
 UnitfulAstro = "6112ee07-acf9-5e0f-b108-d242c714bf9f"
 
 [compat]
-<<<<<<< HEAD
 Unitful = "1.7"
-=======
 Cosmology = "1.0"
->>>>>>> c1f3e6fc
 julia = "1.6"
 
 [extras]
