name = "GadgetGalaxies"
uuid = "848b0a34-0b0f-40ed-a569-79317c73c061"
authors = ["Lucas Valenzuela <lucasvalenzuela@users.noreply.github.com>"]
version = "0.1.0"

[deps]
Cosmology = "76746363-e552-5dba-9a5a-cef6fa9cc5ab"
Downloads = "f43a241f-c20a-4ad4-852c-f6b1247861c6"
GadgetIO = "826b50da-1eb7-48f3-bd4b-d2350582c309"
LinearAlgebra = "37e2e46d-f89d-539d-b4ee-838fcccc9c8e"
Statistics = "10745b16-79ce-11e8-11f9-7d13ad32a3b2"
Unitful = "1986cc42-f94f-5a68-af5c-568840ba703d"
UnitfulAstro = "6112ee07-acf9-5e0f-b108-d242c714bf9f"

[compat]
<<<<<<< HEAD
GadgetIO = "0.5"
=======
UnitfulAstro = "1.0"
Unitful = "1.7"
Cosmology = "1.0"
>>>>>>> 14541c72
julia = "1.6"

[extras]
Test = "8dfed614-e22c-5e08-85e1-65c5234f0b40"

[targets]
test = ["Test"]<|MERGE_RESOLUTION|>--- conflicted
+++ resolved
@@ -13,13 +13,10 @@
 UnitfulAstro = "6112ee07-acf9-5e0f-b108-d242c714bf9f"
 
 [compat]
-<<<<<<< HEAD
+Cosmology = "1.0"
 GadgetIO = "0.5"
-=======
+Unitful = "1.7"
 UnitfulAstro = "1.0"
-Unitful = "1.7"
-Cosmology = "1.0"
->>>>>>> 14541c72
 julia = "1.6"
 
 [extras]
